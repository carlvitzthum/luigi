--- conflicted
+++ resolved
@@ -133,11 +133,7 @@
 
 
 @inherits(G)
-<<<<<<< HEAD
-class I_skipping_one_inheritance(luigi.Task):
-=======
 class I_task(luigi.Task):
->>>>>>> 8ae5b659
 
     def requires(self):
         return F(**common_params(self, F))
@@ -187,11 +183,7 @@
         self.g_changed = G(param1="changing the default")
         self.h = H()
         self.h_null = H_null()
-<<<<<<< HEAD
-        self.i = I_skipping_one_inheritance()
-=======
         self.i = I_task()
->>>>>>> 8ae5b659
         self.k_shouldfail = K_shouldfail()
         self.k_shouldsucceed = K_shouldsucceed()
         self.k_wrongparamsorder = K_wrongparamsorder()
